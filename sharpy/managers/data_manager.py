import json
import os
from typing import Optional
from uuid import uuid4

import jsonpickle
from datetime import datetime
from pathlib import Path

from sc2 import Result, Tuple
from sharpy.managers.build_detector import EnemyRushBuild, EnemyMacroBuild

from sharpy.managers.manager_base import ManagerBase
from sharpy.tools import IntervalFunc
from sharpy.tools.opponent_data import GameResult, OpponentData

DATA_FOLDER = "data"

class DataManager(ManagerBase):
    data: OpponentData
    enabled: bool
    enable_write: bool
    last_result: Optional[GameResult]
    last_result_as_race: Optional[GameResult]

    def __init__(self):
        self.last_result = None
        super().__init__()

    async def start(self, knowledge: 'Knowledge'):
        await super().start(knowledge)
        self.enabled = self.ai.opponent_id is not None
        self.enable_write = self.knowledge.config["general"].getboolean("write_data")
        self.file_name = DATA_FOLDER + os.sep + str(self.ai.opponent_id) + ".json"

        self.updater = IntervalFunc(self.ai, lambda: self.real_update(), 1)
        self.result = GameResult()
        self.result.my_race = knowledge.my_race
        self.result.enemy_race = knowledge.enemy_race

        if self.enabled:
            self.result.game_started = datetime.now().isoformat()
            my_file = Path(self.file_name)
            if my_file.is_file():
                try:
                    self.read_data()

                except:
                    self.data = OpponentData()
                    self.data.enemy_id = self.ai.opponent_id
                    self.knowledge.print("Data read failed on game start.")
            else:
                self.data = OpponentData()
                self.data.enemy_id = self.ai.opponent_id

            if self.data.results:
                self.last_result = self.data.results[-1]
                self.last_result_as_current_race = next((result for result in reversed(self.data.results)
<<<<<<< HEAD
                                                         if hasattr(result, "my_race") and result.my_race == self.knowledge.my_race),
=======
                                                         if  hasattr(result, "my_race")
                                                         and result.my_race == self.knowledge.my_race),
>>>>>>> 4bb823cf
                                                        None)

    def read_data(self):
        with open(self.file_name, 'r') as handle:
            text = handle.read()
            # Compatibility with older versions to prevent crashes
            text = text.replace("bot.tools", "sharpy.tools")
            text = text.replace("frozen.tools", "sharpy.tools")
            self.data = jsonpickle.decode(text)

    async def update(self):
        pass

    async def post_update(self):
        if self.enabled:
            self.updater.execute()

    def real_update(self):
        if self.result.first_attacked is None:
            for zone in self.knowledge.expansion_zones:
                if zone.is_ours and zone.known_enemy_power.power > 10:
                    self.result.first_attacked = self.ai.time

        # Pre emptive write in case on end does not trigger properly
        if self.result.result != 1 and self.knowledge.game_analyzer.predicting_victory:
            self.write_victory()
        elif self.result.result != -1 and self.knowledge.game_analyzer.predicting_defeat:
            self.write_defeat()

    @property
    def last_enemy_build(self) -> Tuple[EnemyRushBuild, EnemyMacroBuild]:
        if not self.last_result or not hasattr(self.last_result, "enemy_macro_build")\
                or not hasattr(self.last_result, "enemy_build"):
            return EnemyRushBuild.Macro, EnemyMacroBuild.StandardMacro

        return EnemyRushBuild(self.last_result.enemy_build), EnemyMacroBuild(self.last_result.enemy_macro_build)

    def set_build(self, build_name: str):
        self.result.build_used = build_name

    def write_defeat(self):
        self.result.result = -1
        self.solve_write_data()

    def write_victory(self):
        self.result.result = 1
        self.solve_write_data()

    def solve_write_data(self):
        self.result.enemy_build = int(self.knowledge.build_detector.rush_build)
        self.result.enemy_macro_build = int(self.knowledge.build_detector.macro_build)
        self.result.game_duration = self.ai.time
        self.write_results()

    def write_results(self):
        if not self.enable_write:
            return
        my_file = Path(self.file_name)

        if my_file.is_file():
            try:
                self.read_data()
            except:
                # Don't write if we can't read the current data
                self.knowledge.print("Data read failed on save.")
                return
        elif not os.path.exists(DATA_FOLDER):
            os.makedirs(DATA_FOLDER)

        to_remove = None
        for result in self.data.results:
            if result.guid == self.result.guid:
                to_remove = result
                break

        if to_remove:
            self.data.results.remove(to_remove)

        self.data.results.append(self.result)

        frozen = jsonpickle.encode(self.data)
        try:
            with open(self.file_name, 'w') as handle:
                handle.write(frozen)
                # pickle.dump(self.data, handle, protocol=pickle.HIGHEST_PROTOCOL)
        except:
            self.knowledge.print("Data write failed.")

    async def on_end(self, game_result: Result):
        if not self.enabled:
            return
        
        if game_result == Result.Victory:
            self.result.result = 1
        elif game_result == Result.Tie:
            self.result.result = 0
        elif game_result == Result.Defeat:
            self.result.result = -1

        self.result.game_duration = self.ai.time
        self.write_results()<|MERGE_RESOLUTION|>--- conflicted
+++ resolved
@@ -56,12 +56,8 @@
             if self.data.results:
                 self.last_result = self.data.results[-1]
                 self.last_result_as_current_race = next((result for result in reversed(self.data.results)
-<<<<<<< HEAD
-                                                         if hasattr(result, "my_race") and result.my_race == self.knowledge.my_race),
-=======
                                                          if  hasattr(result, "my_race")
                                                          and result.my_race == self.knowledge.my_race),
->>>>>>> 4bb823cf
                                                         None)
 
     def read_data(self):
