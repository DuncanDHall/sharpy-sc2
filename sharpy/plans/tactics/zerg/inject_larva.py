--- conflicted
+++ resolved
@@ -1,4 +1,3 @@
-<<<<<<< HEAD
 from typing import List
 
 from sharpy.plans.acts import ActBase
@@ -45,42 +44,4 @@
                             self.knowledge.print("injecting hatch " + str(town_hall.position), "Inject")
                             break
 
-        return True  # Never block
-=======
-from typing import List
-
-from sharpy.plans.acts import ActBase
-from sc2 import UnitTypeId, AbilityId
-from sc2.ids.buff_id import BuffId
-from sc2.unit import Unit
-
-
-class InjectLarva(ActBase):
-    def __init__(self):
-        super().__init__()
-
-    async def execute(self) -> bool:
-        # go through inject ready queens
-        #   go through hatcheries, check if you are closest of the queens
-        #       inject it
-
-        all_queens = self.ai.units(UnitTypeId.QUEEN)
-        all_hatch = self.ai.townhalls.ready
-        injected_halls: List[int] = []
-        if all_queens.exists and all_hatch.exists:
-            idle_queens = all_queens.idle
-            for queen in idle_queens:
-                if self.knowledge.cooldown_manager.is_ready(queen.tag, AbilityId.EFFECT_INJECTLARVA):
-                    # find closest hatch
-                    for town_hall in all_hatch:  # type: Unit
-                        if town_hall.has_buff(BuffId.QUEENSPAWNLARVATIMER) or town_hall.tag in injected_halls:
-                            continue
-
-                        cq = all_queens.closest_to(town_hall)
-                        if cq is queen:
-                            self.do(queen(AbilityId.EFFECT_INJECTLARVA, town_hall))
-                            self.knowledge.print("injecting hatch " + str(town_hall.position), "Inject")
-                            break
-
-        return True  # Never block
->>>>>>> 8cc7f4d3
+        return True  # Never block