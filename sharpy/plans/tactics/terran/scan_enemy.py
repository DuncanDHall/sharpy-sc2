<<<<<<< HEAD
from typing import Optional

from sharpy.plans.acts import ActBase
from sharpy.mapping.heat_map import HeatMap
from sharpy.knowledges import Knowledge
from sc2 import UnitTypeId, AbilityId
from sc2.position import Point2
from sc2.unit import Unit


class ScanEnemy(ActBase):
    def __init__(self, interval_seconds=60):
        super().__init__()
        self.heat_map: HeatMap = None
        self.interval_seconds = interval_seconds
        self.last_scan = 0
        self.last_stealth_scan = 0
        self.stealth_interval_seconds = 15

    async def start(self, knowledge: Knowledge):
        await super().start(knowledge)
        self.heat_map = knowledge.heat_map

    async def execute(self) -> bool:
        if self.ai.time > self.last_stealth_scan + self.stealth_interval_seconds:
            stealth_hotspot = self.heat_map.get_stealth_hotspot()
            if stealth_hotspot is not None:
                await self.scan_location(self.ai, stealth_hotspot[0], True)

        if self.ai.time < self.last_scan + self.interval_seconds:
            # Normal scan on timer
            return True  # No block

        scan_target = self.solve_target()
        await self.scan_location(self.ai, scan_target, False)

        return True  # No block

    async def scan_location(self, ai, scan_target, stealth: bool):
        building: Unit
        buildings = ai.structures(UnitTypeId.ORBITALCOMMAND).ready
        for building in buildings:
            if building.energy > 50:
                if scan_target is not None:
                    self.do(building(AbilityId.SCANNERSWEEP_SCAN, scan_target))
                    if stealth:
                        self.last_stealth_scan = ai.time
                    self.last_scan = ai.time
                    return  # only one orbital should scan

    def solve_target(self) -> Optional[Point2]:
        current_zone = None
        best_score = 1
        default_score = 1000
        for zone in self.knowledge.enemy_expansion_zones:
            score = default_score + (self.ai.time - zone.last_scouted_center)
            default_score -= 100
            if score > best_score or current_zone == None:
                best_score = score
                current_zone = zone

        if current_zone is None:
            return None
        return current_zone.center_location.towards_with_random_angle(current_zone.gather_point, 4)


=======
from typing import Optional

from sharpy.plans.acts import ActBase
from sharpy.mapping.heat_map import HeatMap
from sharpy.knowledges import Knowledge
from sc2 import UnitTypeId, AbilityId
from sc2.position import Point2
from sc2.unit import Unit


class ScanEnemy(ActBase):
    def __init__(self, interval_seconds=60):
        super().__init__()
        self.heat_map: HeatMap = None
        self.interval_seconds = interval_seconds
        self.last_scan = 0
        self.last_stealth_scan = 0
        self.stealth_interval_seconds = 15

    async def start(self, knowledge: Knowledge):
        await super().start(knowledge)
        self.heat_map = knowledge.heat_map

    async def execute(self) -> bool:
        if self.ai.time > self.last_stealth_scan + self.stealth_interval_seconds:
            stealth_hotspot = self.heat_map.get_stealth_hotspot()
            if stealth_hotspot is not None:
                await self.scan_location(self.ai, stealth_hotspot[0], True)

        if self.ai.time < self.last_scan + self.interval_seconds:
            # Normal scan on timer
            return True  # No block

        scan_target = self.solve_target()
        await self.scan_location(self.ai, scan_target, False)

        return True  # No block

    async def scan_location(self, ai, scan_target, stealth: bool):
        building: Unit
        buildings = ai.structures(UnitTypeId.ORBITALCOMMAND).ready
        for building in buildings:
            if building.energy > 50:
                if scan_target is not None:
                    self.do(building(AbilityId.SCANNERSWEEP_SCAN, scan_target))
                    if stealth:
                        self.last_stealth_scan = ai.time
                    self.last_scan = ai.time

    def solve_target(self) -> Optional[Point2]:
        current_zone = None
        best_score = 1
        default_score = 1000
        for zone in self.knowledge.enemy_expansion_zones:
            score = default_score + (self.ai.time - zone.last_scouted_center)
            default_score -= 100
            if score > best_score or current_zone == None:
                best_score = score
                current_zone = zone

        if current_zone is None:
            return None
        return current_zone.center_location.towards_with_random_angle(current_zone.gather_point, 4)

>>>>>>> 8cc7f4d3
<|MERGE_RESOLUTION|>--- conflicted
+++ resolved
@@ -1,4 +1,3 @@
-<<<<<<< HEAD
 from typing import Optional
 
 from sharpy.plans.acts import ActBase
@@ -64,70 +63,3 @@
             return None
         return current_zone.center_location.towards_with_random_angle(current_zone.gather_point, 4)
 
-
-=======
-from typing import Optional
-
-from sharpy.plans.acts import ActBase
-from sharpy.mapping.heat_map import HeatMap
-from sharpy.knowledges import Knowledge
-from sc2 import UnitTypeId, AbilityId
-from sc2.position import Point2
-from sc2.unit import Unit
-
-
-class ScanEnemy(ActBase):
-    def __init__(self, interval_seconds=60):
-        super().__init__()
-        self.heat_map: HeatMap = None
-        self.interval_seconds = interval_seconds
-        self.last_scan = 0
-        self.last_stealth_scan = 0
-        self.stealth_interval_seconds = 15
-
-    async def start(self, knowledge: Knowledge):
-        await super().start(knowledge)
-        self.heat_map = knowledge.heat_map
-
-    async def execute(self) -> bool:
-        if self.ai.time > self.last_stealth_scan + self.stealth_interval_seconds:
-            stealth_hotspot = self.heat_map.get_stealth_hotspot()
-            if stealth_hotspot is not None:
-                await self.scan_location(self.ai, stealth_hotspot[0], True)
-
-        if self.ai.time < self.last_scan + self.interval_seconds:
-            # Normal scan on timer
-            return True  # No block
-
-        scan_target = self.solve_target()
-        await self.scan_location(self.ai, scan_target, False)
-
-        return True  # No block
-
-    async def scan_location(self, ai, scan_target, stealth: bool):
-        building: Unit
-        buildings = ai.structures(UnitTypeId.ORBITALCOMMAND).ready
-        for building in buildings:
-            if building.energy > 50:
-                if scan_target is not None:
-                    self.do(building(AbilityId.SCANNERSWEEP_SCAN, scan_target))
-                    if stealth:
-                        self.last_stealth_scan = ai.time
-                    self.last_scan = ai.time
-
-    def solve_target(self) -> Optional[Point2]:
-        current_zone = None
-        best_score = 1
-        default_score = 1000
-        for zone in self.knowledge.enemy_expansion_zones:
-            score = default_score + (self.ai.time - zone.last_scouted_center)
-            default_score -= 100
-            if score > best_score or current_zone == None:
-                best_score = score
-                current_zone = zone
-
-        if current_zone is None:
-            return None
-        return current_zone.center_location.towards_with_random_angle(current_zone.gather_point, 4)
-
->>>>>>> 8cc7f4d3
